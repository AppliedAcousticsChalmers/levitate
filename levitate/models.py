--- conflicted
+++ resolved
@@ -6,12 +6,9 @@
 
 logger = logging.getLogger(__name__)
 
-<<<<<<< HEAD
 c_air = 343
 rho_air = 1.2
 
-def rectangular_grid(shape, spread):
-=======
 def rectangular_grid(shape, spread, offset=(0,0,0), normal=(0,0,1), rotation=0):
     """ Creates a grid with positions and normals
 
@@ -46,7 +43,6 @@
     """
     normal = np.asarray(normal, dtype='float64')
     normal /= (normal**2).sum()**0.5
->>>>>>> fce9d269
     x = np.linspace(-(shape[0] - 1) / 2, (shape[0] - 1) / 2, shape[0]) * spread
     y = np.linspace(-(shape[1] - 1) / 2, (shape[1] - 1) / 2, shape[1]) * spread
 
