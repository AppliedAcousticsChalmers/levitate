"""Handling of transducer arrays.

The primary base class is the `TransducerArray` class, which contains the most
frequently used methods.
"""

import numpy as np
from . import num_spatial_derivatives
from .visualize import Visualizer


class TransducerArray:
    """Base class to handle transducer arrays.

    This class has no notion of the layout. If possible, try to use a more specific
    implementation instead.

    Parameters
    ----------
    transducer_positions : numpy.ndarray
        The positions of the transducer elements in the array, shape 3xN.
    transducer_normals : numpy.ndarray
        The normals of the transducer elements in the array, shape 3xN.
    transducer_model
        An object of `levitate.transducers.TransducerModel` or a subclass. If passed a class it will create a new instance.
    transducer_size : float
        Fallback transducer size if no transducer model object is given, or if no grid is given.
    transducer_kwargs : dict
        Extra keyword arguments used when instantiating a new transducer model.

    Attributes
    ----------
    phases : numpy.ndarray
        The phases of the transducer elements.
    amplitudes : numpy.ndarray
        The amplitudes of the transducer elements.
    complex_amplitudes : numpy.ndarray
        Transducer element controls on complex form.
    num_transducers : int
        The number of transducers used.
    transducer_positions : numpy.ndarray
        As above.
    transducer_normals : numpy.ndarray
        As above.
    transducer_model : `levitate.transducers.TransducerModel`
        An instance of a specific transducer model implementation.
    calculate : PersistentFieldEvaluator
        Use to perform cashed field calculations.
    freq : float
        Frequency of the transducer model.
    omega : float
        Angular frequency of the transducer model.
    k : float
        Wavenumber in air, corresponding to `freq`.
    wavelength : float
        Wavelength in air, corresponding to `freq`.
    """

    def __init__(self, transducer_positions, transducer_normals,
                 transducer_model=None, transducer_size=10e-3, transducer_kwargs=None, **kwargs
                 ):
        self.transducer_size = transducer_size
        transducer_kwargs = transducer_kwargs or {}

        if transducer_model is None:
            from .transducers import TransducerModel
            self.transducer_model = TransducerModel(**transducer_kwargs)
        elif type(transducer_model) is type:
            self.transducer_model = transducer_model(**transducer_kwargs)
        else:
            self.transducer_model = transducer_model

        self.calculate = self.PersistentFieldEvaluator(self)

        self.transducer_positions = transducer_positions
        self.num_transducers = self.transducer_positions.shape[1]
        if transducer_normals.ndim == 1:
            transducer_normals = np.tile(transducer_normals.reshape(3, 1), (1, self.num_transducers))
        self.transducer_normals = transducer_normals
        self.amplitudes = np.ones(self.num_transducers)
        self.phases = np.zeros(self.num_transducers)

        self.visualize = Visualizer(self)

    @property
    def k(self):
        return self.transducer_model.k

    @k.setter
    def k(self, value):
        self.transducer_model.k = value

    @property
    def omega(self):
        return self.transducer_model.omega

    @omega.setter
    def omega(self, value):
        self.transducer_model.omega = value

    @property
    def freq(self):
        return self.transducer_model.freq

    @freq.setter
    def freq(self, value):
        self.transducer_model.freq = value

    @property
    def wavelength(self):
        return self.transducer_model.wavelength

    @wavelength.setter
    def wavelength(self, value):
        self.transducer_model.wavelength = value

    @property
    def complex_amplitudes(self):
        """Transducer element controls on complex form.

        The complex form of the transducer element controls is a convenience form.
        The returned value will be calculated from the normal phases and amplitudes.

        Note
        ----
            Do not try to set a single complex element as `array.complex_amplitudes[0] = 1 + 1j`.
            It will not change the underlining phases and amplitudes, only the temporary complex numpy array.
        """
        return self.amplitudes * np.exp(1j * self.phases)

    @complex_amplitudes.setter
    def complex_amplitudes(self, value):
        self.amplitudes = np.abs(value)
        self.phases = np.angle(value)

    def focus_phases(self, focus):
        """Focuses the phases to create a focus point.

        Parameters
        ----------
        focus : array_like
            Three element array with a location where to focus.

        Returns
        -------
        phases : numpy.ndarray
            Array with the phases for the transducer elements.

        """
        phase = -np.sum((self.transducer_positions - focus.reshape([3, 1]))**2, axis=0)**0.5 * self.k
        phase = np.mod(phase + np.pi, 2 * np.pi) - np.pi  # Wrap phase to [-pi, pi]
        return phase

    def signature(self, focus, phases=None):
        """Calculate the phase signature of the array.

        The signature of an array if the phase of the transducer elements
        when the phase required to focus all elements to a specific point
        has been removed.

        Parameters
        ----------
        focus : array_like
            Three element array with a location for where the signature is relative to.
        phases : numpy.ndarray, optional
            The phases of which to calculate the signature.
            Will default to the current phases in the array.

        Returns
        -------
        signature : numpy.ndarray
            The signature wrapped to the interval [-pi, pi].
        """
        if phases is None:
            phases = self.phases
        focus_phases = self.focus_phases(focus)
        return np.mod(phases - focus_phases + np.pi, 2 * np.pi) - np.pi

    def spatial_derivatives(self, positions, orders=3):
        """Calculate the spatial derivatives for all the transducers.

        Parameters
        ----------
        positions : numpy.ndarray
            The location(s) at which to evaluate the derivatives, shape (3, ...).
            The first dimension must have length 3 and represent the coordinates of the points.
        orders : int
            How many orders of derivatives to calculate. Currently three orders are supported.

        Returns
        -------
        derivatives : ndarray
            Array with the calculated derivatives. Has the shape (M, N, ...) where M is the number of spatial derivatives,
            and N is the number of transducers, see `num_spatial_derivatives` and `spatial_derivative_order`,
            and the remaining dimensions are the same as the `positions` input with the first dimension removed.
        """
        derivatives = np.empty((num_spatial_derivatives[orders], self.num_transducers) + positions.shape[1:], dtype=np.complex128)

        for idx in range(self.num_transducers):
            derivatives[:, idx] = self.transducer_model.spatial_derivatives(self.transducer_positions[:, idx], self.transducer_normals[:, idx], positions, orders)
        return derivatives

    class PersistentFieldEvaluator:
        """Implementation of cashed field calculations.

        Parameters
        ----------
        array : `TransducerArray`
            The array of which to calculate the fields.

        """

        from . import cost_functions as _cost_functions

        def __init__(self, array):
            self.array = array
            self._last_positions = None
            self._spatial_derivatives = None
            self._existing_orders = -1

        def spatial_derivatives(self, positions, orders=3):
            """Cashed wrapper around `TransducerArray.spatial_derivatives`."""
            if (
                self._spatial_derivatives is not None and
                self._existing_orders >= orders and
                positions.shape == self._last_positions.shape and
                np.allclose(positions, self._last_positions)
            ):
                return self._spatial_derivatives

            self._spatial_derivatives = self.array.spatial_derivatives(positions, orders)
            self._existing_orders = orders
            self._last_positions = positions
            return self._spatial_derivatives

        def pressure(self, positions):
            """Calculate the pressure field.

            Parameters
            ----------
            positions : numpy.ndarray
                The location(s) at which to calculate the pressure, shape (3, ...).
                The first dimension must have length 3 and represent the coordinates of the points.

            Returns
            -------
            pressure : numpy.ndarray
                The complex pressure amplitudes, shape (...) as the positions.
            """
            return self._cost_functions.pressure(self.array, spatial_derivatives=self.spatial_derivatives(positions, orders=0))(self.array.phases, self.array.amplitudes)

        def velocity(self, positions):
            """Calculate the velocity field.

            Parameters
            ----------
            positions : numpy.ndarray
                The location(s) at which to calculate the velocity, shape (3, ...).
                The first dimension must have length 3 and represent the coordinates of the points.

            Returns
            -------
            velocity : numpy.ndarray
                The complex vector particle velocity, shape (3, ...) as the positions.
            """
            return self._cost_functions.velocity(self.array, spatial_derivatives=self.spatial_derivatives(positions, orders=1))(self.array.phases, self.array.amplitudes)

        def force(self, positions):
            """Calculate the force field.

            Parameters
            ----------
            positions : numpy.ndarray
                The location(s) at which to calculate the force, shape (3, ...).
                The first dimension must have length 3 and represent the coordinates of the points.

            Returns
            -------
            force : numpy.ndarray
                The vector radiation force, shape (3, ...) as the positions.
            """
            return self._cost_functions.second_order_force(self.array, spatial_derivatives=self.spatial_derivatives(positions, orders=2))(self.array.phases, self.array.amplitudes)

        def stiffness(self, positions):
            """Calculate the stiffness field.

            Parameters
            ----------
            positions : numpy.ndarray
                The location(s) at which to calculate the stiffness, shape (3, ...).
                The first dimension must have length 3 and represent the coordinates of the points.

            Returns
            -------
            force : numpy.ndarray
                The radiation stiffness, shape (...) as the positions.
            """
            return self._cost_functions.second_order_stiffness(self.array, spatial_derivatives=self.spatial_derivatives(positions, orders=3))(self.array.phases, self.array.amplitudes)


class RectangularArray(TransducerArray):
    """TransducerArray implementation for rectangular arrays.

    Defines the locations and normals of elements (transducers) in an array.
    For rotated arrays, the rotation is as follows:

        1) A grid of the correct layout is crated in the xy-plane
        2) The grid is rotated to the desired plane, as defined by the normal.
        3) The grid is rotated around the normal.

    The rotation to the desired plane is around the line where the desired
    plane intersects with the xy-plane.

    Parameters
    ----------
    shape : int or (int, int), default 16
        The number of transducer elements. Passing a single int will create a square array.
    spread : float, default 10e-3
        The distance between the array elements.
    offset : 3 element array_like, default (0, 0, 0)
        The location of the center of the array.
    normal : 3 element array_like, default (0, 0, 1)
        The normal of all elements in the array.
    rotation : float, default 0
        The in-plane rotation of the array around the normal.
    """

    def __init__(self, shape=16, spread=10e-3, offset=(0, 0, 0), normal=(0, 0, 1), rotation=0, **kwargs):
        positions, normals = self.grid_generator(shape=shape, spread=spread, offset=offset, normal=normal, rotation=rotation, **kwargs)
        kwargs.setdefault('transducer_size', spread)
        super().__init__(positions, normals, **kwargs)

    @classmethod
    def grid_generator(cls, shape=None, spread=None, offset=(0, 0, 0), normal=(0, 0, 1), rotation=0, **kwargs):
        """Create a grid with positions and normals.

        See `RectangularArray` for parameters and description.

        Returns
        -------
        positions : numpy.ndarray
            The positions of the array elements, shape 3xN.
        normals : numpy.ndarray
            The normals of the array elements, shape 3xN.
        """
        if not hasattr(shape, '__len__') or len(shape) == 1:
            shape = (shape, shape)
        normal = np.asarray(normal, dtype='float64')
        normal /= (normal**2).sum()**0.5
        x = np.linspace(-(shape[0] - 1) / 2, (shape[0] - 1) / 2, shape[0]) * spread
        y = np.linspace(-(shape[1] - 1) / 2, (shape[1] - 1) / 2, shape[1]) * spread

        X, Y, Z = np.meshgrid(x, y, 0)
        positions = np.stack((X.flatten(), Y.flatten(), Z.flatten()))
        normals = np.tile(normal.reshape((3, 1)), (1, positions.shape[1]))

        if normal[0] != 0 or normal[1] != 0:
            # We need to rotate the grid to get the correct normal
            rotation_vector = np.cross(normal, (0, 0, 1))
            rotation_vector /= (rotation_vector**2).sum()**0.5
            cross_product_matrix = np.array([[0, rotation_vector[2], -rotation_vector[1]],
                                             [-rotation_vector[2], 0, rotation_vector[0]],
                                             [rotation_vector[1], -rotation_vector[0], 0]])
            cos = normal[2]
            sin = (1 - cos**2)**0.5
            rotation_matrix = (cos * np.eye(3) + sin * cross_product_matrix + (1 - cos) * np.outer(rotation_vector, rotation_vector))
        else:
            rotation_matrix = np.eye(3)
        if rotation != 0:
            cross_product_matrix = np.array([[0, normal[2], -normal[1]],
                                             [-normal[2], 0, normal[0]],
                                             [normal[1], -normal[0], 0]])
            cos = np.cos(-rotation)
            sin = np.sin(-rotation)
            rotation_matrix = (cos * np.eye(3) + sin * cross_product_matrix + (1 - cos) * np.outer(normal, normal)).dot(rotation_matrix)

        positions = rotation_matrix.dot(positions)
        positions += np.asarray(offset).reshape([3] + (positions.ndim - 1) * [1])
        return positions, normals

    def twin_signature(self, position=(0, 0), angle=None):
        """Get the twin trap signature.

        The twin trap signature should be added to focusing phases for a specific point
        in order to create a twin trap at that location. The twin signature shifts the
        phase of half of the elements by pi, splitting the array along a straight line.

        Parameters
        ----------
        position : array_like, default (0, 0)
            The center position for the signature, the line goes through this point.
        angle : float, optional
            The angle between the x-axis and the dividing line.
            Default is to create a line perpendicular to the line from the center of the array
            to `position`.

        Returns
        -------
        signature : numpy.ndarray
            The twin signature.

        Todo
        ----
        This is not at all working for arrays where the normal is not (0, 0, 1).
        """
        if angle is None:
            angle = np.arctan2(position[1], position[0]) + np.pi / 2
        signature = np.arctan2(self.transducer_positions[1] - position[1], self.transducer_positions[0] - position[0]) - angle
        signature = np.round(np.mod(signature / (2 * np.pi), 1))
        signature = (signature - 0.5) * np.pi
        return signature

    def vortex_signature(self, position=(0, 0), angle=0):
        """Get the vortex trap signature.

        The vortex trap signature should be added to focusing phases for a specific point
        in order to create a vortex trap at that location. The vortex signature phase shifts
        the elements in the array according to their angle in the coordinate plane.

        Parameters
        ----------
        position : array_like, default (0, 0)
            The center position for the signature.
        angle : float, default 0
            An angle which will be added to the rotation, in radians.

        Returns
        -------
        signature : numpy.ndarray
            The vortex signature.

        Todo
        ----
            This is not at all working for arrays where the normal is not (0, 0, 1).
        """
        return np.arctan2(self.transducer_positions[1] - position[1], self.transducer_positions[0] - position[0]) + angle

    def bottle_signature(self, position=(0, 0), radius=None):
        """Get the bottle trap signature.

        The bottle trap signature should be added to focusing phases for a specific point
        in order to create a bottle trap at that location. The bottle signature phase shifts
        the elements in the array according to their distance from the center, creating
        an inner zone and an outer zone of equal area with a relative shift of pi.

        Parameters
        ----------
        position : array_like, default (0, 0)
            The center position for the signature.
        radius : numeric, optional
            A custom radius to use for the division of transducers.
            The default is to use equal area partition based on the rectangular
            area occupied by each transducer. This gives the same number of transducers
            in the two groups for square arrays.

        Returns
        -------
        signature : numpy.ndarray
            The bottle signature.

        Todo
        ----
            This is not at all working for arrays where the normal is not (0, 0, 1).
        """
        position = np.asarray(position)[:2]
        if radius is None:
            A = self.num_transducers * self.transducer_size**2
            radius = (A / 2 / np.pi)**0.5
        return np.where(np.sum((self.transducer_positions[:2] - position[:, None])**2, axis=0) > radius**2, np.pi, 0)


class DoublesidedArray:
    """TransducerArray implementation for doublesided arrays.

    Creates a doublesided array based on mirroring a singlesided array.

    Parameters
    ----------
    ctype : Subclass of `TransducerArray`
        A class representing a singlesided array. Needs to implement `grid_generator`.
    separation : float
        The distance between the two halves, along the normal.
    offset : array_like, 3 elements
        The placement of the center between the two arrays.
    normal : array_like, 3 elements
        The normal of the first half.
    rotation : float, default 0
        The rotation around the normal of the first half.
    **kwargs
        Remaining arguments will be passed to the initializer for the singlesided array.
    """

    def __new__(cls, ctype, *args, **kwargs):
        """Create a new instance of the metaclass."""
        obj = ctype.__new__(ctype)
        obj.__class__ = type('Doublesided{}'.format(ctype.__name__), (DoublesidedArray, ctype), {})
        return obj

    def __init__(self, ctype, separation, offset=(0, 0, 0), normal=(0, 0, 1), rotation=0, **kwargs):
        # positions, normals = self.doublesided_generator(separation, offset=offset, normal=normal, rotation=rotation, **kwargs)
        super().__init__(separation=separation, offset=offset, normal=normal, rotation=rotation, **kwargs)
        # TransducerArray.__init__(self, positions, normals, **kwargs)

    @classmethod
    def grid_generator(cls, separation=None, offset=(0, 0, 0), normal=(0, 0, 1), rotation=0, **kwargs):
        """Create a double sided transducer grid.

        See `DoublesidedArray`.

        Returns
        -------
        positions : numpy.ndarray
            3xN array with the positions of the elements.
        normals : numpy.ndarray
            3xN array with the normals of the elements.
        """
        normal = np.asarray(normal, dtype='float64')
        normal /= (normal**2).sum()**0.5

        pos_1, norm_1 = super().grid_generator(offset=offset - 0.5 * separation * normal, normal=normal, rotation=rotation, **kwargs)
        pos_2, norm_2 = super().grid_generator(offset=offset + 0.5 * separation * normal, normal=-normal, rotation=-rotation, **kwargs)
        return np.concatenate([pos_1, pos_2], axis=1), np.concatenate([norm_1, norm_2], axis=1)

    def doublesided_signature(self):
        """Get the doublesided trap signature.

<<<<<<< HEAD
        The doublesided trap signature should be added to focusing phases for a specific point
        in order to create a trap at that location. The doublesided signature phase shifts
        the elements in one side of the array by pi.

        Returns
        -------
        signature : numpy.ndarray
            The doublesided signature.
        """
        return np.where(np.arange(self.num_transducers) < self.num_transducers // 2, 0, np.pi)
=======

class DragonflyArray(RectangularArray):

    @classmethod
    def grid_generator(cls, offset=(0, 0, 0), normal=(0, 0, 1), rotation=0, **kwargs):
        from .hardware import dragonfly_grid
        positions, normals = dragonfly_grid

        if normal[0] != 0 or normal[1] != 0:
            # We need to rotate the grid to get the correct normal
            rotation_vector = np.cross(normal, (0, 0, 1))
            rotation_vector /= (rotation_vector**2).sum()**0.5
            cross_product_matrix = np.array([[0, -rotation_vector[2], rotation_vector[1]],
                                             [rotation_vector[2], 0, -rotation_vector[0]],
                                             [-rotation_vector[1], rotation_vector[0], 0]])
            cos = normal[2]
            sin = (1 - cos**2)**0.5
            rotation_matrix = (cos * np.eye(3) + sin * cross_product_matrix + (1 - cos) * np.outer(rotation_vector, rotation_vector))
        else:
            rotation_matrix = np.eye(3)
        if rotation != 0:
            cross_product_matrix = np.array([[0, -normal[2], normal[1]],
                                             [normal[2], 0, -normal[0]],
                                             [-normal[1], normal[0], 0]])
            cos = np.cos(-rotation)
            sin = np.sin(-rotation)
            rotation_matrix = rotation_matrix.dot(cos * np.eye(3) + sin * cross_product_matrix + (1 - cos) * np.outer(normal, normal))

        positions = positions.dot(rotation_matrix) + offset
        return positions, normals
>>>>>>> 64f7f801
<|MERGE_RESOLUTION|>--- conflicted
+++ resolved
@@ -524,7 +524,6 @@
     def doublesided_signature(self):
         """Get the doublesided trap signature.
 
-<<<<<<< HEAD
         The doublesided trap signature should be added to focusing phases for a specific point
         in order to create a trap at that location. The doublesided signature phase shifts
         the elements in one side of the array by pi.
@@ -535,7 +534,7 @@
             The doublesided signature.
         """
         return np.where(np.arange(self.num_transducers) < self.num_transducers // 2, 0, np.pi)
-=======
+
 
 class DragonflyArray(RectangularArray):
 
@@ -565,5 +564,4 @@
             rotation_matrix = rotation_matrix.dot(cos * np.eye(3) + sin * cross_product_matrix + (1 - cos) * np.outer(normal, normal))
 
         positions = positions.dot(rotation_matrix) + offset
-        return positions, normals
->>>>>>> 64f7f801
+        return positions, normals