--- conflicted
+++ resolved
@@ -244,51 +244,6 @@
     @requires(pressure_derivs_summed=1, pressure_derivs_individual=1)
     def calc_jacobians(pressure_derivs_summed, pressure_derivs_individual):
         return 2 * pre_grad_2_vel_squared * np.conj(pressure_derivs_summed[1:4, None]) * pressure_derivs_individual[1:4]
-<<<<<<< HEAD
-    return calc_values, calc_jacobians
-=======
-    return calc_values, calc_jacobians
-
-
-@algorithm
-def vector_target(vector_calculator, target_vector=(0, 0, 0)):
-    """
-    Create a function which calculates the difference of a vector and a target vector.
-
-    This is probably only usable as a cost function, where the goal is to minimize
-    :math:`||(v - v_0)||^2_w`, i.e. the weighted square norm between a varying
-    vector and a fixed vector. Note that the values in the weights will NOT be squared,
-    i.e. have the inverse unit squares compared to the two vectors.
-
-    Parameters
-    ----------
-    vector_calculator : (callable, callable)
-        A tuple of callables where the first callable calculate the vector values,
-        and the second callable calculate the jacobians of the vector.
-        This fits with the output format of the other algorithms in this module.
-    targert_vector : 3 element numeric, default (0, 0, 0)
-        The target vector :math:`v_0` above.
-    """
-    target_vector = np.asarray(target_vector)
-    # weights = np.asarray(weights)
-    calc_vector_values, calc_vector_jacobians = vector_calculator
-
-    @requires(**calc_vector_values.requires)
-    def calc_values(pressure_derivs_summed):
-        values = calc_vector_values(pressure_derivs_summed)
-        values -= target_vector.reshape([-1] + (values.ndim - 1) * [1])
-        # values *= weights.reshape([-1] + (values.ndim - 1) * [1])
-        # return np.real(np.einsum('i...,i...', values, np.conj(values)))
-        return np.real(values * np.conj(values))
-
-    @requires(**calc_vector_jacobians.requires)
-    def calc_jacobians(pressure_derivs_summed, pressure_derivs_individual):
-        # raise NotImplementedError('Vector target not fully implemented!')
-        values = calc_vector_values(pressure_derivs_summed)
-        values -= target_vector.reshape([-1] + (values.ndim - 1) * [1])
-        jacobians = calc_vector_jacobians(pressure_derivs_summed, pressure_derivs_individual)
-        # return 2 * np.einsum('i, ij...,i...', weights**2, jacobians, values)
-        return 2 * np.einsum('ij...,i...->ij', jacobians, values)
     return calc_values, calc_jacobians
 
 
@@ -372,5 +327,4 @@
         )), axis=0)
         Fz = np.sum(np.real(z_coefficients[N_M] * spherical_harmonics_summed[N_M] * np.conj(spherical_harmonics_summed[Nr_M])), axis=0)
         return np.stack([Fx, Fy, Fz])
-    return calc_values
->>>>>>> 75227add
+    return calc_values